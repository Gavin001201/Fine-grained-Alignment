mkdir data/coco 
mkdir data/cocostuffthings
mkdir logs/coco_ckpt

# wget http://images.cocodataset.org/zips/train2017.zip
# wget http://images.cocodataset.org/zips/val2017.zip
# wget http://images.cocodataset.org/annotations/annotations_trainval2017.zip
# wget http://calvin.inf.ed.ac.uk/wp-content/uploads/data/cocostuffdataset/stuffthingmaps_trainval2017.zip


# unzip -d ./data/coco train2017.zip
# unzip -d ./data/coco val2017.zip
# unzip -d ./data/coco annotations_trainval2017.zip
# unzip -d ./data/cocostuffthings stuffthingmaps_trainval2017.zip

<<<<<<< HEAD
python main.py --base configs/custom_vqgan.yaml -t True --gpus 0,1,2,3,4,5,6,7
=======
python main.py --base configs/custom_vqgan.yaml -t True --gpus 0,1 -n "_实验三former-attention"
>>>>>>> c3d9eab2
<|MERGE_RESOLUTION|>--- conflicted
+++ resolved
@@ -13,8 +13,4 @@
 # unzip -d ./data/coco annotations_trainval2017.zip
 # unzip -d ./data/cocostuffthings stuffthingmaps_trainval2017.zip
 
-<<<<<<< HEAD
-python main.py --base configs/custom_vqgan.yaml -t True --gpus 0,1,2,3,4,5,6,7
-=======
-python main.py --base configs/custom_vqgan.yaml -t True --gpus 0,1 -n "_实验三former-attention"
->>>>>>> c3d9eab2
+python main.py --base configs/custom_vqgan.yaml -t True --gpus 0,1 -n "_实验三former-attention"